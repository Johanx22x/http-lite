--- conflicted
+++ resolved
@@ -6,7 +6,6 @@
 	"time"
 )
 
-<<<<<<< HEAD
 // MockHandler simula un handler para pruebas. Este implementa la interfaz Handler.
 type MockHandler struct{}
 
@@ -17,9 +16,6 @@
 }
 
 // MockConn simula una conexión de red para pruebas.
-=======
-// MockConn simulates a network connection for testing.
->>>>>>> c01f038b
 type MockConn struct {
 	writeBuffer bytes.Buffer
 }
